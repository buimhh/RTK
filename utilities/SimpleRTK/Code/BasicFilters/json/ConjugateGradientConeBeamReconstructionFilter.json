--- conflicted
+++ resolved
@@ -34,14 +34,6 @@
       "default" : "0"
     },
     {
-<<<<<<< HEAD
-      "name" : "Preconditioned",
-      "type" : "bool",
-      "default" : "0"
-    },
-    {
-=======
->>>>>>> efdf3b23
       "name" : "Regularized",
       "type" : "bool",
       "default" : "0"
