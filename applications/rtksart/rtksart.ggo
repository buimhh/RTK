package "sart"
version "Reconstruct a 3D volume from a sequence of projections with Simulatenous Algebraic Reconstruction Technique [Andersen, 1984]."

<<<<<<< HEAD
option "verbose"        v "Verbose execution"                                     flag   off
option "config"         - "Config file"                                           string no
option "geometry"       g "XML geometry file name"                                string yes
option "output"         o "Output file name"                                      string yes
option "niterations"    n "Number of iterations"                                  int    no   default="5"
option "time"           t "Records elapsed time during the process"               flag   off
option "lambda"         l "Convergence factor"                                    double no   default="0.3"
option "positivity"     - "Enforces positivity during the reconstruction"         flag   off
option "nprojpersubset" - "Number of projections processed between each update of the reconstructed volume (1 for SART, several for OSSART, all for SIRT)" int no default="1"

section "Projections"
option "path"      p "Path containing projections"                               string                       yes
option "regexp"    r "Regular expression to select projection files in path"     string                       yes
option "nsort"     - "Numeric sort for regular expression matches"               flag                         off
option "submatch"  - "Index of the submatch that will be used to sort matches"   int                          no   default="0"
=======
option "verbose"     v "Verbose execution"                                     flag   off
option "config"      - "Config file"                                           string no
option "geometry"    g "XML geometry file name"                                string yes
option "output"      o "Output file name"                                      string yes
option "niterations" n "Number of iterations"                                  int    no   default="5"
option "time"        t "Records elapsed time during the process"               flag   off
option "lambda"      l "Convergence factor"                                    double no   default="0.3"
option "positivity"  - "Enforces positivity during the reconstruction"         flag   off
option "input"     i "Input volume"              string          no
>>>>>>> c4a4c8bd

section "Phase gating"
option "phases"       - "File containing the phase of each projection"                                              string              no
option "windowcenter" c "Target reconstruction phase"                                                               float   no default="0"
option "windowwidth"  w "Tolerance around the target phase to determine in-phase and out-of-phase projections"      float   no default="1"
option "windowshape"  s "Shape of the gating window"     values="Rectangular","Triangular"                          enum    no default="Rectangular"

section "Projectors"
option "fp"    f "Forward projection method" values="Joseph","RayCastInterpolator","CudaRayCast" enum no default="Joseph"
option "bp"    b "Back projection method" values="VoxelBasedBackProjection","Joseph","CudaVoxelBased","NormalizedJoseph" enum no default="VoxelBasedBackProjection"
<|MERGE_RESOLUTION|>--- conflicted
+++ resolved
@@ -1,23 +1,6 @@
 package "sart"
 version "Reconstruct a 3D volume from a sequence of projections with Simulatenous Algebraic Reconstruction Technique [Andersen, 1984]."
 
-<<<<<<< HEAD
-option "verbose"        v "Verbose execution"                                     flag   off
-option "config"         - "Config file"                                           string no
-option "geometry"       g "XML geometry file name"                                string yes
-option "output"         o "Output file name"                                      string yes
-option "niterations"    n "Number of iterations"                                  int    no   default="5"
-option "time"           t "Records elapsed time during the process"               flag   off
-option "lambda"         l "Convergence factor"                                    double no   default="0.3"
-option "positivity"     - "Enforces positivity during the reconstruction"         flag   off
-option "nprojpersubset" - "Number of projections processed between each update of the reconstructed volume (1 for SART, several for OSSART, all for SIRT)" int no default="1"
-
-section "Projections"
-option "path"      p "Path containing projections"                               string                       yes
-option "regexp"    r "Regular expression to select projection files in path"     string                       yes
-option "nsort"     - "Numeric sort for regular expression matches"               flag                         off
-option "submatch"  - "Index of the submatch that will be used to sort matches"   int                          no   default="0"
-=======
 option "verbose"     v "Verbose execution"                                     flag   off
 option "config"      - "Config file"                                           string no
 option "geometry"    g "XML geometry file name"                                string yes
@@ -27,7 +10,7 @@
 option "lambda"      l "Convergence factor"                                    double no   default="0.3"
 option "positivity"  - "Enforces positivity during the reconstruction"         flag   off
 option "input"     i "Input volume"              string          no
->>>>>>> c4a4c8bd
+option "nprojpersubset" - "Number of projections processed between each update of the reconstructed volume (1 for SART, several for OSSART, all for SIRT)" int no default="1"
 
 section "Phase gating"
 option "phases"       - "File containing the phase of each projection"                                              string              no
