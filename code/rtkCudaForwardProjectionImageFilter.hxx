--- conflicted
+++ resolved
@@ -114,14 +114,9 @@
     }
 
   // Compute matrices to transform projection index to volume index, one per projection
-<<<<<<< HEAD
-  float* matrices = new float[12 * nProj];
-  float* source_positions = new float[3 * nProj];
-=======
   float* translatedProjectionIndexTransformMatrices = new float[12 * nProj];
   float* translatedVolumeTransformMatrices = new float[12 * nProj];
   float* source_positions = new float[4 * nProj];
->>>>>>> fdefe2c2
 
   float radiusCylindricalDetector = geometry->GetRadiusCylindricalDetector();
 
