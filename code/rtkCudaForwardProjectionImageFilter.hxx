/*=========================================================================
 *
 *  Copyright RTK Consortium
 *
 *  Licensed under the Apache License, Version 2.0 (the "License");
 *  you may not use this file except in compliance with the License.
 *  You may obtain a copy of the License at
 *
 *         http://www.apache.org/licenses/LICENSE-2.0.txt
 *
 *  Unless required by applicable law or agreed to in writing, software
 *  distributed under the License is distributed on an "AS IS" BASIS,
 *  WITHOUT WARRANTIES OR CONDITIONS OF ANY KIND, either express or implied.
 *  See the License for the specific language governing permissions and
 *  limitations under the License.
 *
 *=========================================================================*/

#ifndef rtkCudaForwardProjectionImageFilter_hxx
#define rtkCudaForwardProjectionImageFilter_hxx

#include "rtkCudaForwardProjectionImageFilter.h"
#include "rtkCudaUtilities.hcu"
#include "rtkCudaForwardProjectionImageFilter.hcu"

#include <itkImageRegionConstIterator.h>
#include <itkImageRegionIteratorWithIndex.h>
#include <itkLinearInterpolateImageFunction.h>
#include <itkMacro.h>
#include "rtkMacro.h"
#include "itkCudaUtil.h"

namespace rtk
{

template <class TInputImage,
          class TOutputImage>
CudaForwardProjectionImageFilter<TInputImage,
                                 TOutputImage>
::CudaForwardProjectionImageFilter():
  m_StepSize(1),m_UseCudaTexture(true)
{
}

template <class TInputImage,
          class TOutputImage>
void
CudaForwardProjectionImageFilter<TInputImage,
                                 TOutputImage>
::GPUGenerateData()
{
  const typename Superclass::GeometryType::Pointer geometry = this->GetGeometry();
  const unsigned int Dimension = TInputImage::ImageDimension;
  const unsigned int iFirstProj = this->GetInput(0)->GetRequestedRegion().GetIndex(Dimension-1);
  const unsigned int nProj = this->GetInput(0)->GetRequestedRegion().GetSize(Dimension-1);
  const unsigned int nPixelsPerProj = this->GetOutput()->GetBufferedRegion().GetSize(0) *
    this->GetOutput()->GetBufferedRegion().GetSize(1);

  itk::Vector<double, 4> source_position;

  // Setting BoxMin and BoxMax
  // SR: we are using cuda textures where the pixel definition is not center but corner.
  // Therefore, we set the box limits from index to index+size instead of, for ITK,
  // index-0.5 to index+size-0.5.
  float boxMin[3];
  float boxMax[3];
  for(unsigned int i=0; i<3; i++)
    {
    boxMin[i] = this->GetInput(1)->GetBufferedRegion().GetIndex()[i]+0.5;
    boxMax[i] = boxMin[i] + this->GetInput(1)->GetBufferedRegion().GetSize()[i]-1.0;
    }

  // Getting Spacing
  float spacing[3];
  for(unsigned int i=0; i<3; i++)
    {
    spacing[i] = this->GetInput(1)->GetSpacing()[i];
    }

  // Cuda convenient format for dimensions
  int projectionSize[3];
  projectionSize[0] = this->GetOutput()->GetBufferedRegion().GetSize()[0];
  projectionSize[1] = this->GetOutput()->GetBufferedRegion().GetSize()[1];

  int volumeSize[3];
  volumeSize[0] = this->GetInput(1)->GetBufferedRegion().GetSize()[0];
  volumeSize[1] = this->GetInput(1)->GetBufferedRegion().GetSize()[1];
  volumeSize[2] = this->GetInput(1)->GetBufferedRegion().GetSize()[2];

  float *pin = *(float**)( this->GetInput(0)->GetCudaDataManager()->GetGPUBufferPointer() );
  float *pout = *(float**)( this->GetOutput()->GetCudaDataManager()->GetGPUBufferPointer() );
  float *pvol = *(float**)( this->GetInput(1)->GetCudaDataManager()->GetGPUBufferPointer() );

  // Account for system rotations
  typename Superclass::GeometryType::ThreeDHomogeneousMatrixType volPPToIndex;
  volPPToIndex = GetPhysicalPointToIndexMatrix( this->GetInput(1) );

  // Compute matrix to translate the pixel indices on the volume and the detector
  // if the Requested region has non-zero index
  typename Superclass::GeometryType::ThreeDHomogeneousMatrixType projIndexTranslation, volIndexTranslation;
  projIndexTranslation.SetIdentity();
  volIndexTranslation.SetIdentity();
  for(unsigned int i=0; i<3; i++)
    {
    projIndexTranslation[i][3] = this->GetOutput()->GetRequestedRegion().GetIndex(i);
    volIndexTranslation[i][3] = -this->GetInput(1)->GetBufferedRegion().GetIndex(i);

    if (m_UseCudaTexture)
      {
      // Adding 0.5 offset to change from the centered pixel convention (ITK)
      // to the corner pixel convention (CUDA).
      volPPToIndex[i][3] += 0.5;
      }
    }

  // Compute matrices to transform projection index to volume index, one per projection
  float* matrices = new float[12 * nProj];
<<<<<<< HEAD
  float* source_positions = new float[4 * nProj];
=======
  float* source_positions = new float[3 * nProj];
>>>>>>> e41372c2

  // Go over each projection
  for(unsigned int iProj = iFirstProj; iProj < iFirstProj + nProj; iProj++)
    {
    typename Superclass::GeometryType::ThreeDHomogeneousMatrixType d_matrix;
    d_matrix =
      volIndexTranslation.GetVnlMatrix() *
      volPPToIndex.GetVnlMatrix() *
      geometry->GetProjectionCoordinatesToFixedSystemMatrix(iProj).GetVnlMatrix() *
      rtk::GetIndexToPhysicalPointMatrix( this->GetInput() ).GetVnlMatrix() *
      projIndexTranslation.GetVnlMatrix();
    for (int j=0; j<3; j++) // Ignore the 4th row
      for (int k=0; k<4; k++)
        matrices[(j + 3 * (iProj-iFirstProj))*4+k] = (float)d_matrix[j][k];

    // Compute source position in volume indices
    source_position= volPPToIndex * geometry->GetSourcePosition(iProj);

    // Copy it into a single large array
    for (unsigned int d=0; d<3; d++)
      source_positions[(iProj-iFirstProj)*3 + d] = source_position[d]; // Ignore the 4th component
    }

  int projectionOffset = 0;
  for (unsigned int i=0; i<nProj; i+=SLAB_SIZE)
    {
    // If nProj is not a multiple of SLAB_SIZE, the last slab will contain less than SLAB_SIZE projections
    projectionSize[2] = std::min(nProj-i, (unsigned int)SLAB_SIZE);
    projectionOffset = iFirstProj + i - this->GetOutput()->GetBufferedRegion().GetIndex(2);

    // Run the forward projection with a slab of SLAB_SIZE or less projections
    CUDA_forward_project(projectionSize,
                        volumeSize,
                        (float*)&(matrices[12 * i]),
                        pin + nPixelsPerProj * projectionOffset,
                        pout + nPixelsPerProj * projectionOffset,
                        pvol,
                        m_StepSize,
                        (float*)&(source_positions[3 * i]),
                        boxMin,
                        boxMax,
                        spacing,
                        m_UseCudaTexture);
    }

  delete[] matrices;
  delete[] source_positions;
}

} // end namespace rtk

#endif<|MERGE_RESOLUTION|>--- conflicted
+++ resolved
@@ -115,11 +115,7 @@
 
   // Compute matrices to transform projection index to volume index, one per projection
   float* matrices = new float[12 * nProj];
-<<<<<<< HEAD
-  float* source_positions = new float[4 * nProj];
-=======
   float* source_positions = new float[3 * nProj];
->>>>>>> e41372c2
 
   // Go over each projection
   for(unsigned int iProj = iFirstProj; iProj < iFirstProj + nProj; iProj++)
