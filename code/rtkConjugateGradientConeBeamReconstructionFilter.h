/*=========================================================================
 *
 *  Copyright RTK Consortium
 *
 *  Licensed under the Apache License, Version 2.0 (the "License");
 *  you may not use this file except in compliance with the License.
 *  You may obtain a copy of the License at
 *
 *         http://www.apache.org/licenses/LICENSE-2.0.txt
 *
 *  Unless required by applicable law or agreed to in writing, software
 *  distributed under the License is distributed on an "AS IS" BASIS,
 *  WITHOUT WARRANTIES OR CONDITIONS OF ANY KIND, either express or implied.
 *  See the License for the specific language governing permissions and
 *  limitations under the License.
 *
 *=========================================================================*/

#ifndef rtkConjugateGradientConeBeamReconstructionFilter_h
#define rtkConjugateGradientConeBeamReconstructionFilter_h

#include <itkMultiplyImageFilter.h>
#include <itkTimeProbe.h>
#include <itkDivideOrZeroOutImageFilter.h>

#include "rtkConjugateGradientImageFilter.h"
#include "rtkReconstructionConjugateGradientOperator.h"
#include "rtkIterativeConeBeamReconstructionFilter.h"
#include "rtkThreeDCircularProjectionGeometry.h"
#include "rtkDisplacedDetectorImageFilter.h"
#include "rtkConstantImageSource.h"
#include "rtkLaplacianImageFilter.h"
#include "rtkBlockDiagonalMatrixVectorMultiplyImageFilter.h"

#ifdef RTK_USE_CUDA
  #include "rtkCudaConjugateGradientImageFilter_3f.h"
  #include "rtkCudaDisplacedDetectorImageFilter.h"
  #include "rtkCudaConstantVolumeSource.h"
#endif

namespace rtk
{
  /** \class ConjugateGradientConeBeamReconstructionFilter
   * \brief Implements ConjugateGradient
   *
   * This filter implements the ConjugateGradient method.
   * ConjugateGradient attempts to find the f that minimizes
   * (1/2).|| sqrt(D) (Rf -p) ||_2^2 + (1/2).gamma.|| grad f ||_2^2
   * with R the forward projection operator,
   * p the measured projections, and D the displaced detector weighting operator.
   *
   * With gamma=0, this it is similar to the ART and SART methods. The difference lies
   * in the algorithm employed to minimize this cost function. ART uses the
   * Kaczmarz method (projects and back projects one ray at a time),
   * SART the block-Kaczmarz method (projects and back projects one projection
   * at a time), and ConjugateGradient a conjugate gradient method
   * (projects and back projects all projections together).
   *
   * With gamma > 0, a regularization is applied.
   *
   * \dot
   * digraph ConjugateGradientConeBeamReconstructionFilter {
   *
   * Input0 [ label="Input 0 (Volume)"];
   * Input0 [shape=Mdiamond];
   * Input1 [label="Input 1 (Projections)"];
   * Input1 [shape=Mdiamond];
   * Input2 [label="Input 2 (Weights)"];
   * Input2 [shape=Mdiamond];
   * Input3 [label="Input Support mask"];
   * Input3 [shape=Mdiamond];
   * Output [label="Output (Volume)"];
   * Output [shape=Mdiamond];
   *
   * node [shape=box];
   * MultiplyProjections [label="itk::MultiplyImageFilter" URL="\ref itk::MultiplyImageFilter"];
   * MultiplyVolumes [label="itk::MultiplyImageFilter" URL="\ref itk::MultiplyImageFilter"];
   * MultiplyOutput [label="itk::MultiplyImageFilter" URL="\ref itk::MultiplyImageFilter"];
   * BackProjection [ label="rtk::BackProjectionImageFilter" URL="\ref rtk::BackProjectionImageFilter"];
   * Displaced [ label="rtk::DisplacedDetectorImageFilter" URL="\ref rtk::DisplacedDetectorImageFilter"];
   * ConjugateGradient[ label="rtk::ConjugateGradientImageFilter" URL="\ref rtk::ConjugateGradientImageFilter"];
   * VolumeSource [ label="rtk::ConstantImageSource (Volume)" URL="\ref rtk::ConstantImageSource"];

   * Input0 -> ConjugateGradient;
   * Input1 -> MultiplyProjections;
   * Input2 -> Displaced;
   * Displaced -> MultiplyProjections;
   * MultiplyProjections -> BackProjection;
   * VolumeSource -> BackProjection;
   * Input3 -> MultiplyVolumes;
   * Input3 -> MultiplyOutput;
   * BackProjection -> MultiplyVolumes;
   * MultiplyVolumes -> ConjugateGradient;
   * ConjugateGradient -> MultiplyOutput;
   * MultiplyOutput -> Output;
   * }
   * \enddot
   *
   * \test rtkconjugategradientreconstructiontest.cxx
   *
   * \author Cyril Mory
   *
   * \ingroup ReconstructionAlgorithm
   */

template< typename TOutputImage, typename TSingleComponentImage=TOutputImage >
class ConjugateGradientConeBeamReconstructionFilter : public rtk::IterativeConeBeamReconstructionFilter<TOutputImage, TOutputImage>
{
public:
    /** Standard class typedefs. */
    typedef ConjugateGradientConeBeamReconstructionFilter                      Self;
    typedef IterativeConeBeamReconstructionFilter<TOutputImage, TOutputImage>  Superclass;
    typedef itk::SmartPointer< Self >                                          Pointer;

    /** Method for creation through the object factory. */
    itkNewMacro(Self)

    /** Run-time type information (and related methods). */
    itkTypeMacro(ConjugateGradientConeBeamReconstructionFilter, itk::ImageToImageFilter)

    /** The 3D image to be updated */
    void SetInputVolume(const TOutputImage* Volume);

    /** The gated measured projections */
    void SetInputProjectionStack(const TOutputImage* Projection);

    typedef rtk::ForwardProjectionImageFilter< TOutputImage, TOutputImage >                 ForwardProjectionFilterType;
    typedef typename ForwardProjectionFilterType::Pointer                                   ForwardProjectionFilterPointer;
    typedef rtk::BackProjectionImageFilter< TOutputImage, TOutputImage >                    BackProjectionFilterType;
    typedef rtk::ConjugateGradientImageFilter<TOutputImage>                                 ConjugateGradientFilterType;
    typedef itk::MultiplyImageFilter<TOutputImage, TSingleComponentImage, TOutputImage>     MultiplyFilterType;
    typedef rtk::ReconstructionConjugateGradientOperator<TOutputImage, TSingleComponentImage> CGOperatorFilterType;
    typedef rtk::DisplacedDetectorImageFilter<TOutputImage>                                 DisplacedDetectorFilterType;
    typedef rtk::ConstantImageSource<TOutputImage>                                          ConstantImageSourceType;
    typedef itk::DivideOrZeroOutImageFilter<TOutputImage>                                   DivideFilterType;
    typedef itk::StatisticsImageFilter<TOutputImage>                                        StatisticsImageFilterType;
    typedef typename TOutputImage::Pointer                                                  OutputImagePointer;
    typedef rtk::BlockDiagonalMatrixVectorMultiplyImageFilter<TOutputImage>                 MatrixVectorMultiplyFilterType;

    /** Pass the ForwardProjection filter to the conjugate gradient operator */
    void SetForwardProjectionFilter (int _arg) ITK_OVERRIDE;

    /** Pass the backprojection filter to the conjugate gradient operator and to the back projection filter generating the B of AX=B */
    void SetBackProjectionFilter (int _arg) ITK_OVERRIDE;

    /** Set the support mask, if any, for support constraint in reconstruction */
    void SetSupportMask(const TSingleComponentImage *SupportMask);
    typename TSingleComponentImage::ConstPointer GetSupportMask();

    /** Pass the geometry to all filters needing it */
    itkSetMacro(Geometry, ThreeDCircularProjectionGeometry::Pointer)

    itkSetMacro(NumberOfIterations, int)
    itkGetMacro(NumberOfIterations, int)

    itkSetMacro(MeasureExecutionTimes, bool)
    itkGetMacro(MeasureExecutionTimes, bool)

//    itkSetMacro(IterationCosts, bool)
//    itkGetMacro(IterationCosts, bool)

    /** Set / Get whether the displaced detector filter should be disabled */
    itkSetMacro(DisableDisplacedDetectorFilter, bool)
    itkGetMacro(DisableDisplacedDetectorFilter, bool)

    /** If Regularized, perform laplacian-based regularization during
     *  reconstruction (gamma is the strength of the regularization) */
    itkSetMacro(Regularized, bool)
    itkGetMacro(Regularized, bool)
    itkSetMacro(Gamma, float)
    itkGetMacro(Gamma, float)

    /** Get / Set whether conjugate gradient should be performed on GPU */
    itkGetMacro(CudaConjugateGradient, bool)
    itkSetMacro(CudaConjugateGradient, bool)

    /** Getter for ResidualCosts storing array **/
    const std::vector<double> &GetResidualCosts();

protected:
    ConjugateGradientConeBeamReconstructionFilter();
    ~ConjugateGradientConeBeamReconstructionFilter() ITK_OVERRIDE {}

    /** Does the real work. */
    void GenerateData() ITK_OVERRIDE;

    /** Member pointers to the filters used internally (for convenience)*/
    typename MultiplyFilterType::Pointer                                        m_MultiplyProjectionsFilter;
    typename MultiplyFilterType::Pointer                                        m_MultiplyVolumeFilter;
    typename MultiplyFilterType::Pointer                                        m_MultiplyOutputFilter;
    typename ConjugateGradientFilterType::Pointer                               m_ConjugateGradientFilter;
    typename CGOperatorFilterType::Pointer                                      m_CGOperator;
    typename ForwardProjectionImageFilter<TOutputImage, TOutputImage>::Pointer  m_ForwardProjectionFilter;
    typename BackProjectionImageFilter<TOutputImage, TOutputImage>::Pointer     m_BackProjectionFilter;
    typename BackProjectionImageFilter<TOutputImage, TOutputImage>::Pointer     m_BackProjectionFilterForB;
    typename DisplacedDetectorFilterType::Pointer                               m_DisplacedDetectorFilter;
    typename ConstantImageSourceType::Pointer                                   m_ConstantVolumeSource;
<<<<<<< HEAD
    typename ConstantImageSourceType::Pointer                                   m_ConstantProjectionsSource;
    typename DivideFilterType::Pointer                                          m_DivideFilter;
    typename MultiplyFilterType::Pointer                                        m_MultiplySupportMaskFilter;
    typename MultiplyFilterType::Pointer                                        m_MultiplySupportMaskFilterForOutput;
    typename MatrixVectorMultiplyFilterType::Pointer                            m_MatrixVectorMultiplyFilter;
=======
>>>>>>> 419a718b

    /** The inputs of this filter have the same type (float, 3) but not the same meaning
    * It is normal that they do not occupy the same physical space. Therefore this check
    * must be removed */
    void VerifyInputInformation() ITK_OVERRIDE {}

    /** The volume and the projections must have different requested regions
    */
    void GenerateInputRequestedRegion() ITK_OVERRIDE;
    void GenerateOutputInformation() ITK_OVERRIDE;

private:
    ConjugateGradientConeBeamReconstructionFilter(const Self &); //purposely not implemented
    void operator=(const Self &);  //purposely not implemented

    ThreeDCircularProjectionGeometry::Pointer m_Geometry;

    int                          m_NumberOfIterations;
    float                        m_Gamma;
    bool                         m_MeasureExecutionTimes;
<<<<<<< HEAD
//    bool                         m_IterationCosts;
    bool                         m_Preconditioned;
=======
    bool                         m_IterationCosts;
>>>>>>> 419a718b
    bool                         m_Regularized;
    bool                         m_CudaConjugateGradient;
    bool                         m_DisableDisplacedDetectorFilter;
};

template<>
ConjugateGradientConeBeamReconstructionFilter< itk::VectorImage<float, 3>, itk::Image<float, 3> >
::ConjugateGradientConeBeamReconstructionFilter();

//template<>
//void
//ConjugateGradientConeBeamReconstructionFilter< itk::VectorImage<float, 3>, itk::Image<float, 3> >
//::SetSupportMask(const itk::Image<float, 3> *SupportMask);

//template<>
//typename itk::Image<float, 3>::ConstPointer
//ConjugateGradientConeBeamReconstructionFilter< itk::VectorImage<float, 3>, itk::Image<float, 3> >
//::GetSupportMask();

template<>
void
ConjugateGradientConeBeamReconstructionFilter< itk::VectorImage<float, 3>, itk::Image<float, 3> >
::GenerateOutputInformation();

template<>
void
ConjugateGradientConeBeamReconstructionFilter< itk::VectorImage<float, 3>, itk::Image<float, 3> >
::GenerateData();

} //namespace RTK


#ifndef ITK_MANUAL_INSTANTIATION
#include "rtkConjugateGradientConeBeamReconstructionFilter.hxx"
#endif

#endif<|MERGE_RESOLUTION|>--- conflicted
+++ resolved
@@ -195,14 +195,7 @@
     typename BackProjectionImageFilter<TOutputImage, TOutputImage>::Pointer     m_BackProjectionFilterForB;
     typename DisplacedDetectorFilterType::Pointer                               m_DisplacedDetectorFilter;
     typename ConstantImageSourceType::Pointer                                   m_ConstantVolumeSource;
-<<<<<<< HEAD
-    typename ConstantImageSourceType::Pointer                                   m_ConstantProjectionsSource;
-    typename DivideFilterType::Pointer                                          m_DivideFilter;
-    typename MultiplyFilterType::Pointer                                        m_MultiplySupportMaskFilter;
-    typename MultiplyFilterType::Pointer                                        m_MultiplySupportMaskFilterForOutput;
     typename MatrixVectorMultiplyFilterType::Pointer                            m_MatrixVectorMultiplyFilter;
-=======
->>>>>>> 419a718b
 
     /** The inputs of this filter have the same type (float, 3) but not the same meaning
     * It is normal that they do not occupy the same physical space. Therefore this check
@@ -223,12 +216,7 @@
     int                          m_NumberOfIterations;
     float                        m_Gamma;
     bool                         m_MeasureExecutionTimes;
-<<<<<<< HEAD
 //    bool                         m_IterationCosts;
-    bool                         m_Preconditioned;
-=======
-    bool                         m_IterationCosts;
->>>>>>> 419a718b
     bool                         m_Regularized;
     bool                         m_CudaConjugateGradient;
     bool                         m_DisableDisplacedDetectorFilter;
