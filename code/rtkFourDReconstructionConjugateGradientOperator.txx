--- conflicted
+++ resolved
@@ -34,25 +34,7 @@
   m_UseCudaSources = false;
 
   // Create the filters
-<<<<<<< HEAD
-  m_ConstantVolumeSource1 = ConstantVolumeSourceType::New();
-  m_ConstantVolumeSource2 = ConstantVolumeSourceType::New();
-  m_ExtractFilter = ExtractFilterType::New();
-  m_ZeroMultiplyVolumeSeriesFilter = MultiplyVolumeSeriesType::New();
-  m_ZeroMultiplyProjectionStackFilter = MultiplyProjectionStackType::New();
-
-  // Set permanent connections
-  m_ZeroMultiplyProjectionStackFilter->SetInput1(m_ExtractFilter->GetOutput());
-
-  // Set constant parameters
-  m_ZeroMultiplyVolumeSeriesFilter->SetConstant2(itk::NumericTraits<typename VolumeSeriesType::PixelType>::ZeroValue());
-  m_ZeroMultiplyProjectionStackFilter->SetConstant2(itk::NumericTraits<typename ProjectionStackType::PixelType>::ZeroValue());
-
-  // Memory management options
-  m_ZeroMultiplyVolumeSeriesFilter->ReleaseDataFlagOn();
-=======
   m_DisplacedDetectorFilter = DisplacedDetectorFilterType::New();
->>>>>>> 4ee1b113
 }
 
 template< typename VolumeSeriesType, typename ProjectionStackType>
@@ -172,18 +154,13 @@
     m_SplatFilter = rtk::CudaSplatImageFilter::New();
 #endif
 
-<<<<<<< HEAD
+  // Create the displaced detector filter (first on CPU, and overwrite with the GPU version if CUDA requested)
+  m_DisplacedDetectorFilter = DisplacedDetectorFilterType::New();
 #ifdef RTK_USE_CUDA
   if (m_UseCudaSplat && m_UseCudaInterpolation)
     m_DisplacedDetectorFilter = rtk::CudaDisplacedDetectorImageFilter::New();
-  else
-#endif
-    m_DisplacedDetectorFilter = DisplacedDetectorFilterType::New();
-
-  // Set runtime connections
-  m_ZeroMultiplyVolumeSeriesFilter->SetInput1(this->GetInputVolumeSeries());
-  m_ExtractFilter->SetInput(this->GetInputProjectionStack());
-=======
+#endif
+
   // Create the constant sources (first on CPU, and overwrite with the GPU version if CUDA requested)
   m_ConstantVolumeSource1 = ConstantVolumeSourceType::New();
   m_ConstantVolumeSource2 = ConstantVolumeSourceType::New();
@@ -198,7 +175,6 @@
     m_ConstantVolumeSeriesSource = rtk::CudaConstantVolumeSeriesSource::New();
     }
 #endif
->>>>>>> 4ee1b113
 
   // Set runtime connections
   m_InterpolationFilter->SetInputVolume(m_ConstantVolumeSource1->GetOutput());
