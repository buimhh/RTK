--- conflicted
+++ resolved
@@ -197,7 +197,6 @@
   double ToUntiltedCoordinateAtIsocenter(const unsigned int noProj,
                                          const double tiltedCoord) const;
 
-<<<<<<< HEAD
   template<class TImage>
   ProjectionsRegionConstIteratorRayBased<TImage>*
   GetProjectionsRegionConstIteratorRayBased(const TImage *ptr,
@@ -208,12 +207,11 @@
   ProjectionsRegionConstIteratorRayBased<TImage>*
   GetProjectionsRegionConstIteratorRayBased(const TImage *ptr,
                                             const typename TImage::RegionType & region);
-=======
+
   /** Accessor for the radius of curved detector. The default is 0 and it means
    * a flat detector. */
   itkGetMacro(RadiusCylindricalDetector, double)
   itkSetMacro(RadiusCylindricalDetector, double)
->>>>>>> 8919006f
 
 protected:
   ThreeDCircularProjectionGeometry();
