#=========================================================
# Propagate cmake options in a header file
CONFIGURE_FILE (${CMAKE_CURRENT_SOURCE_DIR}/rtkConfiguration.h.in
  ${CMAKE_BINARY_DIR}/rtkConfiguration.h)
SET (RTK_LIBRARIES RTK)
#=========================================================

#=========================================================
ADD_LIBRARY(RTK
            rtkHisImageIO.cxx
            rtkHisImageIOFactory.cxx
            rtkElektaSynergyGeometryReader.cxx
            rtkDbf.cxx
            rtkHndImageIO.cxx
            rtkHndImageIOFactory.cxx
            rtkVarianObiXMLFileReader.cxx
            rtkVarianObiGeometryReader.cxx
            rtkEdfImageIO.cxx
            rtkEdfImageIOFactory.cxx
            rtkImagXImageIO.cxx
            rtkImagXImageIOFactory.cxx
            rtkDCMImagXImageIO.cxx
            rtkDCMImagXImageIOFactory.cxx
            rtkImagXXMLFileReader.cxx
            rtkThreeDCircularProjectionGeometry.cxx
            rtkReg23ProjectionGeometry.cxx
            rtkThreeDCircularProjectionGeometryXMLFile.cxx
            rtkGeometricPhantomFileReader.cxx
            rtkDigisensGeometryXMLFileReader.cxx
            rtkDigisensGeometryReader.cxx
            rtkXRadGeometryReader.cxx
            rtkXRadImageIO.cxx
            rtkXRadImageIOFactory.cxx
            rtkIOFactories.cxx
            rtkConvertEllipsoidToQuadricParametersFunction.cxx
<<<<<<< HEAD
            rtkGlobalTimer.cxx
	    rtkGlobalTimerProbesCollector.cxx
	    rtkWatcherForTimer.cxx
	    )
=======
            rtkWaterCalibrationImageFilter.cxx)
>>>>>>> b3a56d8b

TARGET_LINK_LIBRARIES(RTK ${ITK_LIBRARIES})
#=========================================================

#=========================================================
# OpenCL library stuff
IF(RTK_USE_OPENCL)
  SET(RTK_LIBRARIES ${RTK_LIBRARIES} rtkopencl)
  ADD_LIBRARY(rtkopencl
              rtkOpenCLUtilities.cxx
              rtkOpenCLFDKBackProjectionImageFilter.cxx)
  TARGET_LINK_LIBRARIES(rtkopencl ${OPENCL_LIBRARIES} ${ITK_LIBRARIES})

  FILE(GLOB openclSRCs RELATIVE ${CMAKE_CURRENT_SOURCE_DIR} *.cl)
  ADD_CUSTOM_TARGET(openclSRCCopy ALL COMMENT "Copying OpenCL source files")
  FOREACH(openclSRC ${openclSRCs})
    ADD_CUSTOM_COMMAND(TARGET openclSRCCopy
                       COMMAND ${CMAKE_COMMAND} -E copy ${CMAKE_CURRENT_SOURCE_DIR}/${openclSRC}
                                                        ${RTK_BINARY_DIR}/${openclSRC})
  ENDFOREACH(openclSRC)
  ADD_DEPENDENCIES(rtkopencl openclSRCCopy)
ENDIF(RTK_USE_OPENCL)
#=========================================================

#=========================================================
# Cuda library stuff
IF (RTK_USE_CUDA)
  SET (RTK_LIBRARIES ${RTK_LIBRARIES} rtkcuda)
  SET (rtkcuda_CUDA_FILES
       rtkCudaCropImageFilter.cu
       rtkCudaUtilities.cu
       rtkCudaFDKBackProjectionImageFilter.cu
       rtkCudaFFTRampImageFilter.cu
       rtkCudaFDKWeightProjectionFilter.cu
       rtkCudaDisplacedDetectorImageFilter.cu
       rtkCudaParkerShortScanImageFilter.cu
       rtkCudaForwardProjectionImageFilter.cu
       rtkCudaBackProjectionImageFilter.cu
       rtkCudaSplatImageFilter.cu
       rtkCudaInterpolateImageFilter.cu
       rtkCudaTotalVariationDenoisingBPDQImageFilter.cu)

  # This is a fix for ITK4 to avoid too long cmd lines error
  # (http://www.itk.org/Bug/view.php?id=12198)
  IF(WIN32)
    GET_DIRECTORY_PROPERTY(dirInc INCLUDE_DIRECTORIES)
    FIND_PATH(itkMacroPath itkMacro.h ${dirInc})
    FIND_PATH(itkConfigurePath itkConfigure.h ${dirInc})
    FIND_PATH(rtkConfigurationPath rtkConfiguration.h ${dirInc})
    SET_DIRECTORY_PROPERTIES(PROPERTIES INCLUDE_DIRECTORIES "${itkMacroPath};${itkConfigurePath};${rtkConfigurationPath}")
  ENDIF()

  CUDA_COMPILE (rtkcuda_CUDA_WRAPPERS ${rtkcuda_CUDA_FILES})

  # Rollback to all includes
  IF(WIN32)
    SET_DIRECTORY_PROPERTIES(PROPERTIES INCLUDE_DIRECTORIES "${dirInc}")
  ENDIF()

  ADD_LIBRARY(rtkcuda
              rtkCudaFDKWeightProjectionFilter.cxx
              rtkCudaDisplacedDetectorImageFilter.cxx
              rtkCudaParkerShortScanImageFilter.cxx
              rtkCudaCropImageFilter.cxx
              rtkCudaFDKBackProjectionImageFilter.cxx
              rtkCudaFFTRampImageFilter.cxx
              rtkCudaFDKConeBeamReconstructionFilter.cxx
              rtkCudaBackProjectionImageFilter.cxx
              rtkCudaSplatImageFilter.cxx
              rtkCudaInterpolateImageFilter.cxx
              rtkCudaTotalVariationDenoisingBPDQImageFilter.cxx
              ${rtkcuda_CUDA_WRAPPERS}
              ${rtkcuda_CUDA_FILES})
  SET_TARGET_PROPERTIES (rtkcuda PROPERTIES LINKER_LANGUAGE CXX)
  TARGET_LINK_LIBRARIES(rtkcuda ${CUDA_LIBRARIES} ${CUDA_cufft_LIBRARY} RTK ITKCudaCommon)
ENDIF (RTK_USE_CUDA)
#=========================================================

#=========================================================
# Installation code
IF(NOT RTK_INSTALL_NO_DEVELOPMENT)
  # Generate RTKConfig.cmake for the install tree.
  SET (RTK_USE_FILE "${CMAKE_INSTALL_PREFIX}/${RTK_INSTALL_PACKAGE_DIR}/UseRTK.cmake")
  SET (RTK_INCLUDE_DIRS "${CMAKE_INSTALL_PREFIX}/${RTK_INSTALL_INCLUDE_DIR}")
  SET (RTK_LIBRARY_DIRS "${CMAKE_INSTALL_PREFIX}/${RTK_INSTALL_LIB_DIR}")
  CONFIGURE_FILE (${PROJECT_SOURCE_DIR}/cmake/RTKConfig.cmake.in ${RTK_BINARY_DIR}/CMakeFiles/RTKConfig.cmake @ONLY)
  INSTALL(FILES ${RTK_BINARY_DIR}/CMakeFiles/RTKConfig.cmake
                ${RTK_SOURCE_DIR}/cmake/UseRTK.cmake
          DESTINATION ${RTK_INSTALL_PACKAGE_DIR})

  # Include .h and .txx files
  FILE(GLOB __files1 "${PROJECT_SOURCE_DIR}/code/*.h")
  FILE(GLOB __files2 "${PROJECT_SOURCE_DIR}/code/*.txx")
  INSTALL(FILES ${__files1} ${__files2} ${RTK_BINARY_DIR}/rtkConfiguration.h
    DESTINATION ${RTK_INSTALL_INCLUDE_DIR}
    COMPONENT Development)
ENDIF(NOT RTK_INSTALL_NO_DEVELOPMENT)

IF(NOT RTK_INSTALL_NO_LIBRARIES)
  INSTALL(TARGETS RTK
    RUNTIME DESTINATION ${RTK_INSTALL_RUNTIME_DIR} COMPONENT Runtime
    LIBRARY DESTINATION ${RTK_INSTALL_LIB_DIR} COMPONENT RuntimeLibraries
    ARCHIVE DESTINATION ${RTK_INSTALL_ARCHIVE_DIR} COMPONENT Development)

  IF(RTK_USE_CUDA)
    INSTALL(TARGETS rtkcuda
      RUNTIME DESTINATION ${RTK_INSTALL_RUNTIME_DIR} COMPONENT Runtime
      LIBRARY DESTINATION ${RTK_INSTALL_LIB_DIR} COMPONENT RuntimeLibraries
      ARCHIVE DESTINATION ${RTK_INSTALL_ARCHIVE_DIR} COMPONENT Development)
  ENDIF(RTK_USE_CUDA)

  IF(OPENCL_FOUND)
    INSTALL(TARGETS rtkopencl
      RUNTIME DESTINATION ${RTK_INSTALL_RUNTIME_DIR} COMPONENT Runtime
      LIBRARY DESTINATION ${RTK_INSTALL_LIB_DIR} COMPONENT RuntimeLibraries
      ARCHIVE DESTINATION ${RTK_INSTALL_ARCHIVE_DIR} COMPONENT Development)
  ENDIF(OPENCL_FOUND)
ENDIF(NOT RTK_INSTALL_NO_LIBRARIES)
#=========================================================

SET(RTK_LIBRARIES ${RTK_LIBRARIES} PARENT_SCOPE)<|MERGE_RESOLUTION|>--- conflicted
+++ resolved
@@ -33,14 +33,10 @@
             rtkXRadImageIOFactory.cxx
             rtkIOFactories.cxx
             rtkConvertEllipsoidToQuadricParametersFunction.cxx
-<<<<<<< HEAD
             rtkGlobalTimer.cxx
 	    rtkGlobalTimerProbesCollector.cxx
 	    rtkWatcherForTimer.cxx
-	    )
-=======
             rtkWaterCalibrationImageFilter.cxx)
->>>>>>> b3a56d8b
 
 TARGET_LINK_LIBRARIES(RTK ${ITK_LIBRARIES})
 #=========================================================
