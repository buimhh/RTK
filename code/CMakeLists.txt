--- conflicted
+++ resolved
@@ -7,7 +7,6 @@
 
 #=========================================================
 set(RTK_LIBRARY_FILES
-<<<<<<< HEAD
     rtkHisImageIO.cxx
     rtkHisImageIOFactory.cxx
     rtkElektaSynergyGeometryReader.cxx
@@ -40,7 +39,10 @@
     rtkIOFactories.cxx
     rtkConvertEllipsoidToQuadricParametersFunction.cxx
     rtkDrawQuadricSpatialObject.cxx
+    rtkOraXMLFileReader.cxx
     rtkOraGeometryReader.cxx
+    rtkOraImageIO.cxx
+    rtkOraImageIOFactory.cxx
     rtkJosephForwardProjectionImageFilter.cxx
     rtkJosephBackProjectionImageFilter.cxx
     rtkConjugateGradientConeBeamReconstructionFilter.cxx
@@ -49,45 +51,6 @@
     rtkConjugateGradientGetR_kPlusOneImageFilter.cxx
     rtkConditionalMedianImageFilter.cxx
     rtkSumOfSquaresImageFilter.cxx)
-=======
-            rtkHisImageIO.cxx
-            rtkHisImageIOFactory.cxx
-            rtkElektaSynergyGeometryReader.cxx
-            rtkElektaXVI5GeometryXMLFile.cxx
-            rtkDbf.cxx
-            rtkHndImageIO.cxx
-            rtkHndImageIOFactory.cxx
-            rtkXimImageIO.cxx
-            rtkXimImageIOFactory.cxx
-            rtkVarianObiXMLFileReader.cxx
-            rtkVarianObiGeometryReader.cxx
-            rtkVarianProBeamXMLFileReader.cxx
-            rtkVarianProBeamGeometryReader.cxx
-            rtkEdfImageIO.cxx
-            rtkEdfImageIOFactory.cxx
-            rtkImagXImageIO.cxx
-            rtkImagXImageIOFactory.cxx
-            rtkDCMImagXImageIO.cxx
-            rtkDCMImagXImageIOFactory.cxx
-            rtkImagXXMLFileReader.cxx
-            rtkThreeDCircularProjectionGeometry.cxx
-            rtkReg23ProjectionGeometry.cxx
-            rtkThreeDCircularProjectionGeometryXMLFile.cxx
-            rtkGeometricPhantomFileReader.cxx
-            rtkDigisensGeometryXMLFileReader.cxx
-            rtkDigisensGeometryReader.cxx
-            rtkXRadGeometryReader.cxx
-            rtkXRadImageIO.cxx
-            rtkXRadImageIOFactory.cxx
-            rtkIOFactories.cxx
-            rtkConvertEllipsoidToQuadricParametersFunction.cxx
-            rtkDrawQuadricSpatialObject.cxx
-            rtkOraXMLFileReader.cxx
-            rtkOraGeometryReader.cxx
-            rtkOraImageIO.cxx
-            rtkOraImageIOFactory.cxx
-	    rtkConditionalMedianImageFilter.cxx)
->>>>>>> 57dc2219
 
 if(RTK_TIME_EACH_FILTER)
     set(RTK_LIBRARY_FILES
