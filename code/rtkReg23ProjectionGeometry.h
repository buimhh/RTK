/*=========================================================================
 *
 *  Copyright RTK Consortium
 *
 *  Licensed under the Apache License, Version 2.0 (the "License");
 *  you may not use this file except in compliance with the License.
 *  You may obtain a copy of the License at
 *
 *         http://www.apache.org/licenses/LICENSE-2.0.txt
 *
 *  Unless required by applicable law or agreed to in writing, software
 *  distributed under the License is distributed on an "AS IS" BASIS,
 *  WITHOUT WARRANTIES OR CONDITIONS OF ANY KIND, either express or implied.
 *  See the License for the specific language governing permissions and
 *  limitations under the License.
 *
 *=========================================================================*/

#ifndef rtkReg23ProjectionGeometry_h
#define rtkReg23ProjectionGeometry_h


//RTK
#include "rtkThreeDCircularProjectionGeometry.h"
#include "rtkWin32Header.h"

//ITK
#include <itkPoint.h>
#include <itkMatrix.h>

namespace rtk
{

/** \class Reg23ProjectionGeometry
 * \brief {A simple utility class which makes the REG23 projection geometry
 * compatible with RTK's geometry.}
 *
 * REG23 geometry (open-radART, plastimatch) is very simplicistic: a perspective
 * projection is defined by a source position (S) in world coordinate system
 * (WCS), a detector position (R) in WCS and the detector orientation in WCS
 * by the detector row vector (r) and the detector column vector (c).
 *
 * In order to make RTK aware of this geometry, the parameters mentioned above
 * have to be brought into RTK's native geometry format. This is achieved by
 * deriving from RTK's circular 3D projection geometry class and adding a new
 * dedicated method for adding a REG23 projection. Internally, this method
 * converts the S,R,r,c set into Euler angles and offsets as required by RTK's
 * native projection geometry definition format.
 *
 * @warning {The detector offset and direction is fully modeled by the resultant
 * RTK geometry entry. This means that the projection stack input into back-
 * projection filters or forward-projectors is expected to have zero-origin and
 * identity-direction!}
 *
 * @see rtk::ThreeDCircularProjectionGeometry
 *
 * \test {TestReg23ProjectionGeometry.cxx}
 *
 * @author phil steininger
 * @version 1.0
 */
class RTK_EXPORT Reg23ProjectionGeometry :
    public rtk::ThreeDCircularProjectionGeometry
{
public:
  /** General typedefs **/
  typedef Reg23ProjectionGeometry               Self;
  typedef rtk::ThreeDCircularProjectionGeometry Superclass;
  typedef itk::SmartPointer<Self>               Pointer;
  typedef itk::SmartPointer<const Self>         ConstPointer;
<<<<<<< HEAD
  typedef itk::Point<double, 3>                 PointType;
  typedef itk::Matrix<double, 3, 3>             Matrix3x3Type;
=======
>>>>>>> b7fa6b9a

  /** Method for creation through the object factory. */
  itkNewMacro(Self)

  /**
   * @brief Add a REG23-based geometry set to the RTK projections list.
   * @param sourcePosition absolute position of the point source S in WCS
   * @param detectorPosition absolute position of the detector origin R in WCS
   * @param detectorRowVector absolute direction vector indicating the
   * orientation of the detector's rows r (sometimes referred to as v1)
   * @param detectorColumnVector absolute direction vector indicating the
   * orientation of the detector's columns c (sometimes referred to as v2)
   * @return TRUE if the projection could be added to the RTK projections list
   */
  bool AddReg23Projection(const PointType &sourcePosition,
                          const PointType &detectorPosition,
                          const VectorType &detectorRowVector,
                          const VectorType &detectorColumnVector);

protected:
  /** Standard constructor. **/
  Reg23ProjectionGeometry();
  /** Destructor. **/
  ~Reg23ProjectionGeometry() ITK_OVERRIDE;

<<<<<<< HEAD
  /** Verify that the specified Euler angles in ZXY result in a rotation matrix
   * which corresponds to the specified detector orientation. Rationale for this
   * utility method is that in some situations numerical instabilities (e.g. if
   * gantry=+90deg,in-plane=-90deg or vice versa, "invalid" angles may be
   * computed using the standard ITK Euler transform) may occur.
   * @param outOfPlaneAngleRAD out-of-plane angle of the detector in radians
   * @param gantryAngleRAD gantry angle of the detector in radians
   * @param inPlaneAngleRAD in-plane angle of the detector in radians
   * @param referenceMatrix reference matrix which reflects detector orientation
   * in WCS
   * @return TRUE if the angles correspond the implicitly specified final
   * rotation matrix; if FALSE is returned, the angles should be fixed
   * (@see FixAngles())
   * @warning {Internally, the matrix check is performed with a tolerance level
   * of 1e-6!}
   */
  bool VerifyAngles(const double outOfPlaneAngleRAD, const double gantryAngleRAD,
                    const double inPlaneAngleRAD,
                    const Matrix3x3Type &referenceMatrix) const;

  /** Try to fix Euler angles, which were found incorrect, to match the specified
   * reference matrix.
   * @param [out] outOfPlaneAngleRAD out-of-plane angle of the detector in radians;
   * if this method returns TRUE, this angle can be safely considered
   * @param [out] gantryAngleRAD gantry angle of the detector in radians;
   * if this method returns TRUE, this angle can be safely considered
   * @param [out] inPlaneAngleRAD in-plane angle of the detector in radians;
   * if this method returns TRUE, this angle can be safely considered
   * @param referenceMatrix reference matrix which reflects detector orientation
   * in WCS
   * @return TRUE if the angles were fixed and can be safely considered;
   * if FALSE is returned, the method could not find angles which generate the
   * desired matrix with respect to ZXY Euler order and the internal tolerance
   * level
   * @see VerifyAngles()
   * @warning {Internally, the matrix check is performed with a tolerance level
   * of 1e-6!}
   */
  bool FixAngles(double &outOfPlaneAngleRAD, double &gantryAngleRAD,
                 double &inPlaneAngleRAD,
                 const Matrix3x3Type &referenceMatrix) const;

=======
>>>>>>> b7fa6b9a
private:
  /** Purposely not implemented. **/
  Reg23ProjectionGeometry(const Self&);
  /** Purposely not implemented. **/
  void operator=(const Self&);

};

}

#endif // rtkReg23ProjectionGeometry_h<|MERGE_RESOLUTION|>--- conflicted
+++ resolved
@@ -68,11 +68,6 @@
   typedef rtk::ThreeDCircularProjectionGeometry Superclass;
   typedef itk::SmartPointer<Self>               Pointer;
   typedef itk::SmartPointer<const Self>         ConstPointer;
-<<<<<<< HEAD
-  typedef itk::Point<double, 3>                 PointType;
-  typedef itk::Matrix<double, 3, 3>             Matrix3x3Type;
-=======
->>>>>>> b7fa6b9a
 
   /** Method for creation through the object factory. */
   itkNewMacro(Self)
@@ -98,51 +93,6 @@
   /** Destructor. **/
   ~Reg23ProjectionGeometry() ITK_OVERRIDE;
 
-<<<<<<< HEAD
-  /** Verify that the specified Euler angles in ZXY result in a rotation matrix
-   * which corresponds to the specified detector orientation. Rationale for this
-   * utility method is that in some situations numerical instabilities (e.g. if
-   * gantry=+90deg,in-plane=-90deg or vice versa, "invalid" angles may be
-   * computed using the standard ITK Euler transform) may occur.
-   * @param outOfPlaneAngleRAD out-of-plane angle of the detector in radians
-   * @param gantryAngleRAD gantry angle of the detector in radians
-   * @param inPlaneAngleRAD in-plane angle of the detector in radians
-   * @param referenceMatrix reference matrix which reflects detector orientation
-   * in WCS
-   * @return TRUE if the angles correspond the implicitly specified final
-   * rotation matrix; if FALSE is returned, the angles should be fixed
-   * (@see FixAngles())
-   * @warning {Internally, the matrix check is performed with a tolerance level
-   * of 1e-6!}
-   */
-  bool VerifyAngles(const double outOfPlaneAngleRAD, const double gantryAngleRAD,
-                    const double inPlaneAngleRAD,
-                    const Matrix3x3Type &referenceMatrix) const;
-
-  /** Try to fix Euler angles, which were found incorrect, to match the specified
-   * reference matrix.
-   * @param [out] outOfPlaneAngleRAD out-of-plane angle of the detector in radians;
-   * if this method returns TRUE, this angle can be safely considered
-   * @param [out] gantryAngleRAD gantry angle of the detector in radians;
-   * if this method returns TRUE, this angle can be safely considered
-   * @param [out] inPlaneAngleRAD in-plane angle of the detector in radians;
-   * if this method returns TRUE, this angle can be safely considered
-   * @param referenceMatrix reference matrix which reflects detector orientation
-   * in WCS
-   * @return TRUE if the angles were fixed and can be safely considered;
-   * if FALSE is returned, the method could not find angles which generate the
-   * desired matrix with respect to ZXY Euler order and the internal tolerance
-   * level
-   * @see VerifyAngles()
-   * @warning {Internally, the matrix check is performed with a tolerance level
-   * of 1e-6!}
-   */
-  bool FixAngles(double &outOfPlaneAngleRAD, double &gantryAngleRAD,
-                 double &inPlaneAngleRAD,
-                 const Matrix3x3Type &referenceMatrix) const;
-
-=======
->>>>>>> b7fa6b9a
 private:
   /** Purposely not implemented. **/
   Reg23ProjectionGeometry(const Self&);
