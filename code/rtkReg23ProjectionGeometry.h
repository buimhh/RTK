--- conflicted
+++ resolved
@@ -1,155 +1,3 @@
-<<<<<<< HEAD
-/*=========================================================================
- *
- *  Copyright RTK Consortium
- *
- *  Licensed under the Apache License, Version 2.0 (the "License");
- *  you may not use this file except in compliance with the License.
- *  You may obtain a copy of the License at
- *
- *         http://www.apache.org/licenses/LICENSE-2.0.txt
- *
- *  Unless required by applicable law or agreed to in writing, software
- *  distributed under the License is distributed on an "AS IS" BASIS,
- *  WITHOUT WARRANTIES OR CONDITIONS OF ANY KIND, either express or implied.
- *  See the License for the specific language governing permissions and
- *  limitations under the License.
- *
- *=========================================================================*/
-
-#ifndef rtkReg23ProjectionGeometry_h
-#define rtkReg23ProjectionGeometry_h
-
-
-//RTK
-#include "rtkThreeDCircularProjectionGeometry.h"
-#include "rtkWin32Header.h"
-
-//ITK
-#include <itkPoint.h>
-#include <itkMatrix.h>
-
-namespace rtk
-{
-
-/** \class Reg23ProjectionGeometry
- * \brief {A simple utility class which makes the REG23 projection geometry
- * compatible with RTK's geometry.}
- *
- * REG23 geometry (open-radART, plastimatch) is very simplicistic: a perspective
- * projection is defined by a source position (S) in world coordinate system
- * (WCS), a detector position (R) in WCS and the detector orientation in WCS
- * by the detector row vector (r) and the detector column vector (c).
- *
- * In order to make RTK aware of this geometry, the parameters mentioned above
- * have to be brought into RTK's native geometry format. This is achieved by
- * deriving from RTK's circular 3D projection geometry class and adding a new
- * dedicated method for adding a REG23 projection. Internally, this method
- * converts the S,R,r,c set into Euler angles and offsets as required by RTK's
- * native projection geometry definition format.
- *
- * @warning {The detector offset and direction is fully modeled by the resultant
- * RTK geometry entry. This means that the projection stack input into back-
- * projection filters or forward-projectors is expected to have zero-origin and
- * identity-direction!}
- *
- * @see rtk::ThreeDCircularProjectionGeometry
- *
- * \test {TestReg23ProjectionGeometry.cxx}
- *
- * @author phil steininger
- * @version 1.0
- */
-class RTK_EXPORT Reg23ProjectionGeometry :
-    public rtk::ThreeDCircularProjectionGeometry
-{
-public:
-  /** General typedefs **/
-  typedef Reg23ProjectionGeometry               Self;
-  typedef rtk::ThreeDCircularProjectionGeometry Superclass;
-  typedef itk::SmartPointer<Self>               Pointer;
-  typedef itk::SmartPointer<const Self>         ConstPointer;
-  typedef itk::Point<double, 3>                 PointType;
-  typedef itk::Matrix<double, 3, 3>             Matrix3x3Type;
-
-  /** Method for creation through the object factory. */
-  itkNewMacro(Self)
-
-  /**
-   * @brief Add a REG23-based geometry set to the RTK projections list.
-   * @param sourcePosition absolute position of the point source S in WCS
-   * @param detectorPosition absolute position of the detector origin R in WCS
-   * @param detectorRowVector absolute direction vector indicating the
-   * orientation of the detector's rows r (sometimes referred to as v1)
-   * @param detectorColumnVector absolute direction vector indicating the
-   * orientation of the detector's columns c (sometimes referred to as v2)
-   * @return TRUE if the projection could be added to the RTK projections list
-   */
-  bool AddReg23Projection(const PointType &sourcePosition,
-                          const PointType &detectorPosition,
-                          const VectorType &detectorRowVector,
-                          const VectorType &detectorColumnVector);
-
-protected:
-  /** Standard constructor. **/
-  Reg23ProjectionGeometry();
-  /** Destructor. **/
-  ~Reg23ProjectionGeometry() ITK_OVERRIDE;
-
-  /** Verify that the specified Euler angles in ZXY result in a rotation matrix
-   * which corresponds to the specified detector orientation. Rationale for this
-   * utility method is that in some situations numerical instabilities (e.g. if
-   * gantry=+90deg,in-plane=-90deg or vice versa, "invalid" angles may be
-   * computed using the standard ITK Euler transform) may occur.
-   * @param outOfPlaneAngleRAD out-of-plane angle of the detector in radians
-   * @param gantryAngleRAD gantry angle of the detector in radians
-   * @param inPlaneAngleRAD in-plane angle of the detector in radians
-   * @param referenceMatrix reference matrix which reflects detector orientation
-   * in WCS
-   * @return TRUE if the angles correspond the implicitly specified final
-   * rotation matrix; if FALSE is returned, the angles should be fixed
-   * (@see FixAngles())
-   * @warning {Internally, the matrix check is performed with a tolerance level
-   * of 1e-6!}
-   */
-  bool VerifyAngles(const double outOfPlaneAngleRAD, const double gantryAngleRAD,
-                    const double inPlaneAngleRAD,
-                    const Matrix3x3Type &referenceMatrix) const;
-
-  /** Try to fix Euler angles, which were found incorrect, to match the specified
-   * reference matrix.
-   * @param [out] outOfPlaneAngleRAD out-of-plane angle of the detector in radians;
-   * if this method returns TRUE, this angle can be safely considered
-   * @param [out] gantryAngleRAD gantry angle of the detector in radians;
-   * if this method returns TRUE, this angle can be safely considered
-   * @param [out] inPlaneAngleRAD in-plane angle of the detector in radians;
-   * if this method returns TRUE, this angle can be safely considered
-   * @param referenceMatrix reference matrix which reflects detector orientation
-   * in WCS
-   * @return TRUE if the angles were fixed and can be safely considered;
-   * if FALSE is returned, the method could not find angles which generate the
-   * desired matrix with respect to ZXY Euler order and the internal tolerance
-   * level
-   * @see VerifyAngles()
-   * @warning {Internally, the matrix check is performed with a tolerance level
-   * of 1e-6!}
-   */
-  bool FixAngles(double &outOfPlaneAngleRAD, double &gantryAngleRAD,
-                 double &inPlaneAngleRAD,
-                 const Matrix3x3Type &referenceMatrix) const;
-
-private:
-  /** Purposely not implemented. **/
-  Reg23ProjectionGeometry(const Self&);
-  /** Purposely not implemented. **/
-  void operator=(const Self&);
-
-};
-
-}
-
-#endif // rtkReg23ProjectionGeometry_h
-=======
 /*=========================================================================
  *
  *  Copyright RTK Consortium
@@ -255,5 +103,4 @@
 
 }
 
-#endif // rtkReg23ProjectionGeometry_h
->>>>>>> e41372c2
+#endif // rtkReg23ProjectionGeometry_h