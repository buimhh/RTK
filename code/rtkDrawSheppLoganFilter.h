--- conflicted
+++ resolved
@@ -87,9 +87,6 @@
   ~DrawSheppLoganFilter() ITK_OVERRIDE {};
 
   void ThreadedGenerateData( const OutputImageRegionType& outputRegionForThread, ThreadIdType threadId ) ITK_OVERRIDE;
-<<<<<<< HEAD
-
-=======
   void SetEllipsoid(FigureType* rei,
                     double spax,
                     double spay,
@@ -99,7 +96,6 @@
                     double centerz,
                     double angle,
                     double density);
->>>>>>> e41372c2
 private:
   DrawSheppLoganFilter(const Self&); //purposely not implemented
   void operator=(const Self&);            //purposely not implemented
