--- conflicted
+++ resolved
@@ -76,16 +76,11 @@
  * Raw->ChangeInformation [label="Default"]
  * ChangeInformation->Crop
  * Crop->ElektaRaw [label="Elekta"]
-<<<<<<< HEAD
- * ElektaRaw->Binning
- * Crop->Binning [label="Default"]
  * Binning->OraRaw [label="Ora && ushort"]
  * OraRaw->WPC
-=======
  * ElektaRaw->ConditionalMedian
  * Crop->ConditionalMedian[label="Default"]
  * ConditionalMedian->Binning
->>>>>>> 532740e8
  * Binning->Scatter [label="Elekta, Varian, IBA, ushort"]
  * Scatter->I0est [label="Default"]
  * I0est->BeforeLUT
