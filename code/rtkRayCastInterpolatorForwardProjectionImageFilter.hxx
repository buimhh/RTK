/*=========================================================================
 *
 *  Copyright RTK Consortium
 *
 *  Licensed under the Apache License, Version 2.0 (the "License");
 *  you may not use this file except in compliance with the License.
 *  You may obtain a copy of the License at
 *
 *         http://www.apache.org/licenses/LICENSE-2.0.txt
 *
 *  Unless required by applicable law or agreed to in writing, software
 *  distributed under the License is distributed on an "AS IS" BASIS,
 *  WITHOUT WARRANTIES OR CONDITIONS OF ANY KIND, either express or implied.
 *  See the License for the specific language governing permissions and
 *  limitations under the License.
 *
 *=========================================================================*/

#ifndef rtkRayCastInterpolatorForwardProjectionImageFilter_hxx
#define rtkRayCastInterpolatorForwardProjectionImageFilter_hxx

#include "rtkHomogeneousMatrix.h"
#include "rtkRayCastInterpolateImageFunction.h"

#include <itkImageRegionConstIterator.h>
#include <itkImageRegionIteratorWithIndex.h>
#include <itkIdentityTransform.h>
#include "rtkMacro.h"

namespace rtk
{

template <class TInputImage, class TOutputImage>
void
RayCastInterpolatorForwardProjectionImageFilter<TInputImage,TOutputImage>
::ThreadedGenerateData(const OutputImageRegionType& outputRegionForThread,
                       ThreadIdType itkNotUsed(threadId) )
{
  const unsigned int Dimension = TInputImage::ImageDimension;
  const unsigned int nPixelPerProj = outputRegionForThread.GetSize(0)*outputRegionForThread.GetSize(1);
  const typename Superclass::GeometryPointer geometry = this->GetGeometry();

  // Create interpolator
  typedef typename rtk::RayCastInterpolateImageFunction< TInputImage, double > InterpolatorType;
  typename InterpolatorType::Pointer interpolator = InterpolatorType::New();
  interpolator->SetThreshold( itk::NumericTraits< double >::NonpositiveMin() );
  interpolator->SetInputImage( this->GetInput(1) );
  interpolator->SetTransform(itk::IdentityTransform<double,3>::New());

  // Get inverse volume direction in an homogeneous matrix
  itk::Matrix<double, Dimension, Dimension> volDirInvNotHom;
  volDirInvNotHom = this->GetInput(1)->GetDirection().GetInverse();
  itk::Matrix<double, Dimension+1, Dimension+1> volDirectionInv;
  volDirectionInv.SetIdentity();
  for(unsigned int i=0; i<Dimension; i++)
    for(unsigned int j=0; j<Dimension; j++)
      volDirectionInv[i][j] = volDirInvNotHom[i][j];

  // Get inverse origin in an homogeneous matrix
  typename Superclass::GeometryType::ThreeDHomogeneousMatrixType volOriginInv;
  volOriginInv = Superclass::GeometryType::
                 ComputeTranslationHomogeneousMatrix(-this->GetInput(1)->GetOrigin()[0],
                                                     -this->GetInput(1)->GetOrigin()[1],
                                                     -this->GetInput(1)->GetOrigin()[2]);

  // Translations are meant to overcome the fact that rtk::RayCastInterpolateFunction
  // forces the origin of the volume at the volume center
  typename Superclass::GeometryType::ThreeDHomogeneousMatrixType volRayCastOrigin;
  volRayCastOrigin.SetIdentity();
  for(unsigned int i=0; i<3; i++)
    volRayCastOrigin[i][3] = -0.5 * this->GetInput(1)->GetSpacing()[i] *
                             (this->GetInput(1)->GetLargestPossibleRegion().GetSize()[i]-1);

  // Combine volume related matrices
  typename Superclass::GeometryType::ThreeDHomogeneousMatrixType volMatrix;
  volMatrix = volRayCastOrigin * volDirectionInv * volOriginInv;

  // Iterators on volume input and output
  typedef ProjectionsRegionConstIteratorRayBased<TInputImage> InputRegionIterator;
  InputRegionIterator *itIn = geometry->GetProjectionsRegionConstIteratorRayBased(this->GetInput(),
                                                                                  outputRegionForThread,
                                                                                  volMatrix);
  typedef itk::ImageRegionIteratorWithIndex<TOutputImage> OutputRegionIterator;
  OutputRegionIterator itOut(this->GetOutput(), outputRegionForThread);

  // Go over each projection pixel
  for(unsigned int pix=0; pix<outputRegionForThread.GetNumberOfPixels(); pix++, itIn->Next(), ++itOut)
    {
    // Compute source position and change coordinate system
<<<<<<< HEAD
    interpolator->SetFocalPoint( itIn->GetSourcePosition() );

    itOut.Set( itIn->Get() + interpolator->Evaluate(itIn->GetPixelPosition()) );
=======
    interpolator->SetFocalPoint( &(itIn->GetSourcePosition()[0]) );

    itOut.Set( itIn->Get() + interpolator->Evaluate( &(itIn->GetPixelPosition()[0]) ) );
>>>>>>> d2871840
    }
}

} // end namespace rtk

#endif<|MERGE_RESOLUTION|>--- conflicted
+++ resolved
@@ -87,15 +87,9 @@
   for(unsigned int pix=0; pix<outputRegionForThread.GetNumberOfPixels(); pix++, itIn->Next(), ++itOut)
     {
     // Compute source position and change coordinate system
-<<<<<<< HEAD
-    interpolator->SetFocalPoint( itIn->GetSourcePosition() );
-
-    itOut.Set( itIn->Get() + interpolator->Evaluate(itIn->GetPixelPosition()) );
-=======
     interpolator->SetFocalPoint( &(itIn->GetSourcePosition()[0]) );
 
     itOut.Set( itIn->Get() + interpolator->Evaluate( &(itIn->GetPixelPosition()[0]) ) );
->>>>>>> d2871840
     }
 }
 
