--- conflicted
+++ resolved
@@ -81,11 +81,7 @@
   itkGetMacro(OriginOffset, VectorType);
 
 protected:
-<<<<<<< HEAD
-  DrawGeometricPhantomImageFilter() {}
-=======
   DrawGeometricPhantomImageFilter();
->>>>>>> e41372c2
   ~DrawGeometricPhantomImageFilter() ITK_OVERRIDE {};
 
   void GenerateData() ITK_OVERRIDE;
